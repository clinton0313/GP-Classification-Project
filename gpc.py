--- conflicted
+++ resolved
@@ -64,20 +64,7 @@
 
         return gram_matrix + 1e-12 * np.identity(n)
     
-<<<<<<< HEAD
-<<<<<<< HEAD
-    def loglikelihood(self, X, Y, f, hyperparameters, **kwargs) -> float:
-        '''return the log likelihood'''
-        f = np.random.multivariate_normal(self.get_mu, self.get_sigma(X, hyperparameters=hyperparameters))
-        return - sum(np.log(1/(1 + np.exp( -f*Y))))
-        #I dont think we need the X here unless we are cumputing the f every time, if the f is sampled from outside there should be no problem
-        #If we sample inside of the ll we need to call the kernel here and create the MVnorm inside of the LL using X
-=======
-    def _sigmoid(self, f):
-=======
-    @staticmethod
     def _sigmoid(f):
->>>>>>> main
         return 1/(1 + np.exp(-f))
 
     def _list_to_array(self, x:Sequence):
@@ -92,8 +79,7 @@
             Y: Binary labels
             f: Logits (draw from gaussian process)
         '''
->>>>>>> main
-        
+
         f = f.reshape(1, -1)
         Y = self._list_to_array(Y).reshape(1, -1)
 
@@ -120,14 +106,7 @@
 
     def posterior_mean(self, X, Y, verbose=0, **kwargs) -> Sequence:
         '''Returns posterior mean'''
-<<<<<<< HEAD
-        return np.mean(self.sample_posterior(self.X, **kwargs), axis=0)
-    
-    def posterior_var(self, **kwargs) -> Sequence:
-        return np.var(self.sample_posterior(self.X, **kwargs), axis= 0)
-=======
         return np.mean(self.sample_posterior(X, Y, verbose=verbose, **kwargs), axis=0)
->>>>>>> main
 
     def fit(self, X, y, maxiter:int = 100, eps:float = 1e-3, tol:float = 1e-7, verbose=0, **kwargs) -> None:
         '''
@@ -167,38 +146,6 @@
         self.nll = res.fun
         print(f"Fitted with final hyperparameters: {self.hyperparameters} and neg log likelihood {res.fun}")
     
-<<<<<<< HEAD
-    def predict(self, X) -> float:
-        prediction = 1/(1 + np.exp(-(X - self.posterior_mean)/self.posterior_var))
-        return prediction
-
-
-
-#%%
-
-def sigmoid(x):
-    return 1 / (1 + np.exp(-x))
-
-def gaussian_kernel(x, y, theta):
-    return theta[0] * np.exp(-(np.dot((x-y), (x-y))/(2*theta[1])))
-
-def linear_kernel(x, y, theta):
-    return theta[0] * np.dot(x, y) + theta[1]
-
-X = np.random.normal(0, 1, 10)
-Y = np.random.randint(1, 2, 10)
-
-gpc = GPC()
-
-gpc.set_kernel(linear_kernel, [100, 100])
-gpc.X = X
-gpc.Y = Y
-
-#%%
-
-fig, ax = plt.subplots()
-ax.scatter(X, Y)
-=======
     def sample_posterior_predictions(self, X, verbose=0, **kwargs) -> Sequence:
         '''Draws posterior prediction samples by concatenating the new X's with the X's that the model was fitted on.
         returns samples that are n + t x 1 where n is the lenght of the training data and t is the length of the new data
@@ -215,4 +162,3 @@
         X = np.concatenate((self.X, X))
         samples = self.sample_posterior(X, self.Y, verbose=verbose, **kwargs)[:, self.X.shape[0]:]
         return np.mean(samples, axis=0), np.var(samples, axis=0)
->>>>>>> main
