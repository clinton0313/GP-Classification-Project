--- conflicted
+++ resolved
@@ -64,8 +64,7 @@
 
         return gram_matrix + 1e-12 * np.identity(n)
     
-    @staticmethod
-    def _sigmoid(f):
+    def _sigmoid(self, f):
         return 1/(1 + np.exp(-f))
 
     def _list_to_array(self, x:Sequence):
@@ -147,11 +146,7 @@
         self.nll = res.fun
         print(f"Fitted with final hyperparameters: {self.hyperparameters} and neg log likelihood {res.fun}")
     
-<<<<<<< HEAD
-    def predict(self, pred_X, verbose=0, **kwargs) -> np.ndarray:
-=======
     def predict(self, pred_X, verbose=0, **kwargs) -> float:
->>>>>>> c4930f97
         '''Predict function with kwargs being passed to sample_posterior'''
         self._check_is_fitted()
         pred_X = np.concatenate((self.X, pred_X))
