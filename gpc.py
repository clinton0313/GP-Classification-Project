--- conflicted
+++ resolved
@@ -146,7 +146,6 @@
         self.nll = res.fun
         print(f"Fitted with final hyperparameters: {self.hyperparameters} and neg log likelihood {res.fun}")
     
-<<<<<<< HEAD
     def sample_posterior_predictions(self, X, verbose=0, **kwargs) -> Sequence:
         '''Draws posterior prediction samples by concatenating the new X's with the X's that the model was fitted on.
         returns samples that are n + t x 1 where n is the lenght of the training data and t is the length of the new data
@@ -158,9 +157,6 @@
 
 
     def predict(self, X, verbose=0, **kwargs) -> float:
-=======
-    def predict(self, pred_X, verbose=0, **kwargs) -> np.ndarray:
->>>>>>> 5c6067e8
         '''Predict function with kwargs being passed to sample_posterior'''
         self._check_is_fitted()
         X = np.concatenate((self.X, X))
